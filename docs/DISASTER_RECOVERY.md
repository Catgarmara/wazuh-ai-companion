<<<<<<< HEAD
# Wazuh AI Companion - Disaster Recovery Guide

This document provides comprehensive disaster recovery procedures for the Wazuh AI Companion system, including backup strategies, recovery procedures, and business continuity planning.

## Table of Contents

1. [Overview](#overview)
2. [Recovery Objectives](#recovery-objectives)
3. [Backup Strategy](#backup-strategy)
4. [Recovery Procedures](#recovery-procedures)
5. [Testing and Validation](#testing-and-validation)
6. [Emergency Contacts](#emergency-contacts)
7. [Troubleshooting](#troubleshooting)

## Overview

### System Architecture

The Wazuh AI Companion consists of the following critical components:

- **Application Server**: FastAPI application with AI/ML capabilities
- **Database**: PostgreSQL for structured data storage
- **Cache**: Redis for session and cache management
- **AI Models**: Ollama LLM and vector embeddings
- **Monitoring**: Prometheus, Grafana, and Alertmanager
- **Reverse Proxy**: Nginx for load balancing and SSL termination

### Disaster Scenarios

This guide covers recovery from the following disaster scenarios:

1. **Hardware Failure**: Server hardware malfunction or failure
2. **Data Corruption**: Database or file system corruption
3. **Security Incident**: Ransomware, data breach, or unauthorized access
4. **Natural Disaster**: Fire, flood, earthquake, or other natural events
5. **Human Error**: Accidental deletion or misconfiguration
6. **Software Failure**: Application bugs or dependency issues

## Recovery Objectives

### Recovery Point Objective (RPO)

- **Critical Data**: 1 hour maximum data loss
- **Configuration**: 24 hours maximum data loss
- **Monitoring Data**: 4 hours maximum data loss

### Recovery Time Objective (RTO)

- **Critical Services**: 4 hours maximum downtime
- **Full System**: 8 hours maximum downtime
- **Monitoring Services**: 2 hours maximum downtime

### Service Priority Levels

1. **Critical (P1)**: Database, Application Server, Authentication
2. **High (P2)**: Redis Cache, AI Services
3. **Medium (P3)**: Monitoring, Alerting
4. **Low (P4)**: Historical Data, Logs

## Backup Strategy

### Backup Types

#### Full Backup
- **Frequency**: Daily at 2:00 AM
- **Components**: All data, configurations, and volumes
- **Retention**: 30 days local, 90 days offsite
- **Size**: ~5-10 GB (varies with data volume)

#### Incremental Backup
- **Frequency**: Every 6 hours
- **Components**: Changed data only
- **Retention**: 7 days
- **Size**: ~100-500 MB

#### Configuration Backup
- **Frequency**: After any configuration change
- **Components**: Docker Compose files, configurations
- **Retention**: 90 days
- **Size**: ~10-50 MB

### Backup Locations

#### Primary Location
- **Path**: `/backups` on production server
- **Storage**: Local SSD storage
- **Capacity**: 500 GB
- **Access**: Direct file system access

#### Secondary Location
- **Path**: `/backups/offsite` on backup server
- **Storage**: Network-attached storage
- **Capacity**: 2 TB
- **Access**: SSH/rsync

#### Cloud Storage
- **Provider**: AWS S3
- **Bucket**: `wazuh-ai-companion-backups`
- **Storage Class**: Standard-IA for recent, Glacier for archive
- **Encryption**: AES-256 server-side encryption

### Backup Verification

All backups are automatically verified using:
- **Checksum Validation**: SHA-256 checksums for all files
- **Integrity Testing**: Database restore tests
- **Size Validation**: Expected file size ranges
- **Manifest Creation**: JSON manifest with metadata

## Recovery Procedures

### Pre-Recovery Checklist

Before starting any recovery procedure:

1. **Assess the Situation**
   - Identify the scope of the disaster
   - Determine which components are affected
   - Estimate the recovery time required

2. **Notify Stakeholders**
   - Inform management and users
   - Activate incident response team
   - Document the incident

3. **Secure the Environment**
   - Isolate affected systems if security incident
   - Preserve evidence if required
   - Ensure recovery environment is safe

4. **Prepare Recovery Environment**
   - Verify backup integrity
   - Ensure sufficient resources
   - Test network connectivity

### Complete System Recovery

Use this procedure for total system failure or major disasters.

#### Step 1: Environment Preparation

```bash
# 1. Set up new server or clean existing server
sudo apt update && sudo apt upgrade -y

# 2. Install Docker and Docker Compose
curl -fsSL https://get.docker.com -o get-docker.sh
sudo sh get-docker.sh
sudo usermod -aG docker $USER

# 3. Install Docker Compose
sudo curl -L "https://github.com/docker/compose/releases/latest/download/docker-compose-$(uname -s)-$(uname -m)" -o /usr/local/bin/docker-compose
sudo chmod +x /usr/local/bin/docker-compose

# 4. Clone application repository
git clone https://github.com/your-org/wazuh-ai-companion.git
cd wazuh-ai-companion
```

#### Step 2: Restore from Backup

```bash
# 1. List available backups
python3 scripts/recovery.py list --backup-dir /path/to/backups

# 2. Verify backup integrity
python3 scripts/recovery.py verify --timestamp 20240131_020000 --backup-dir /path/to/backups

# 3. Perform full recovery
python3 scripts/recovery.py restore \
  --timestamp 20240131_020000 \
  --components postgres redis vectorstore volumes configuration \
  --backup-dir /path/to/backups \
  --compose-file docker-compose.prod.yml
```

#### Step 3: Verify Recovery

```bash
# 1. Check service status
docker-compose -f docker-compose.prod.yml ps

# 2. Test application health
curl http://localhost:8000/health

# 3. Test detailed health check
curl http://localhost:8000/health/detailed

# 4. Verify data integrity
python3 scripts/test-deployment.py
```

### Partial Recovery Procedures

#### Database Recovery Only

```bash
# 1. Stop application services
docker-compose -f docker-compose.prod.yml stop app

# 2. Restore database
python3 scripts/recovery.py restore \
  --timestamp 20240131_020000 \
  --components postgres \
  --backup-dir /path/to/backups

# 3. Start application services
docker-compose -f docker-compose.prod.yml start app
```

#### Configuration Recovery Only

```bash
# 1. Backup current configuration
cp -r . /tmp/current-config-backup

# 2. Restore configuration
python3 scripts/recovery.py restore \
  --timestamp 20240131_020000 \
  --components configuration \
  --backup-dir /path/to/backups

# 3. Review and merge configurations
# Manual step: Review restored configs and merge with current settings

# 4. Restart services with new configuration
docker-compose -f docker-compose.prod.yml down
docker-compose -f docker-compose.prod.yml up -d
```

#### Vector Store Recovery

```bash
# 1. Stop AI services
docker-compose -f docker-compose.prod.yml stop app

# 2. Restore vector store using recovery script
python3 scripts/recovery.py restore \
  --timestamp 20240131_020000 \
  --components vectorstore \
  --backup-dir /path/to/backups

# 3. Alternative: Direct vector store restore using AI service
python3 -c "
from services.ai_service import AIService
ai_service = AIService()
result = ai_service.restore_vectorstore_from_path('/path/to/backups', 'default')
print('Restore successful:', result)
"

# 4. Verify vector store integrity
python3 -c "
from services.ai_service import AIService
ai_service = AIService()
verification = ai_service.verify_vectorstore_backup('/path/to/backups', 'default')
print('Verification result:', verification)
"

# 5. Start AI services
docker-compose -f docker-compose.prod.yml start app
```

#### Vector Store Backup Verification

Before performing recovery, always verify backup integrity:

```bash
# Verify specific backup
python3 -c "
from services.ai_service import AIService
ai_service = AIService()
result = ai_service.verify_vectorstore_backup('/backups', 'default')
if result['valid']:
    print('✅ Backup is valid')
    if result['warnings']:
        print('⚠️ Warnings:', result['warnings'])
else:
    print('❌ Backup is invalid:', result['errors'])
"

# List available vector store backups
ls -la /backups/vectorstore_backup_manifest_*.json
```

### Cloud Recovery Procedures

#### Restore from AWS S3

```bash
# 1. Install AWS CLI
pip install awscli

# 2. Configure AWS credentials
aws configure

# 3. Download backup from S3
aws s3 sync s3://wazuh-ai-companion-backups/2024/01/31/ /tmp/s3-backups/

# 4. Restore using local backup procedures
python3 scripts/recovery.py restore \
  --timestamp 20240131_020000 \
  --backup-dir /tmp/s3-backups
```

### Recovery Time Estimates

| Component | Recovery Time | Dependencies | Critical Path |
|-----------|---------------|--------------|---------------|
| Database | 30-60 minutes | Backup size, hardware | Yes |
| Application | 15-30 minutes | Docker images, configuration | Yes |
| Vector Store | 45-90 minutes | Vector data size | No |
| Configuration | 5-15 minutes | File count, complexity | Yes |
| Full System | 2-4 hours | All components, testing | Yes |
| Monitoring | 10-20 minutes | Configuration complexity | No |

### Recovery Dependencies

```mermaid
graph TD
    A[Start Recovery] --> B[Stop Services]
    B --> C[Verify Backup Integrity]
    C --> D[Restore Database]
    C --> E[Restore Configuration]
    C --> F[Restore Vector Store]
    D --> G[Start Core Services]
    E --> G
    G --> H[Restore Application Data]
    F --> I[Start AI Services]
    H --> I
    I --> J[Verify System Health]
    J --> K[Recovery Complete]
```

## Testing and Validation

### Automated Testing Framework

The system includes comprehensive automated testing for backup and recovery procedures:

```bash
# Run all backup and recovery tests
python3 scripts/test-backup-recovery.py

# Run specific test categories
python3 scripts/test-backup-recovery.py --test-case vector-backup
python3 scripts/test-backup-recovery.py --test-case disaster-recovery

# Run with verbose output and keep test data for debugging
python3 scripts/test-backup-recovery.py --verbose --keep-test-data
```

### Monthly Recovery Testing

Perform monthly recovery tests to ensure backup and recovery procedures work correctly.

#### Test Schedule

- **Week 1**: Database recovery test + Vector store backup test
- **Week 2**: Configuration recovery test + Backup verification test
- **Week 3**: Full system recovery test + Disaster recovery scenario
- **Week 4**: Cloud backup recovery test + Performance testing

#### Test Procedure

```bash
# 1. Run comprehensive backup and recovery tests
python3 scripts/test-backup-recovery.py --verbose

# 2. Create test environment (if running manual tests)
docker-compose -f docker-compose.test.yml up -d

# 3. Populate with test data
python3 scripts/generate-test-data.py

# 4. Create backup
python3 scripts/backup.py --config backup-config.yaml

# 5. Simulate disaster (stop services, remove data)
docker-compose -f docker-compose.test.yml down -v

# 6. Perform recovery
python3 scripts/recovery.py restore --timestamp $(date +%Y%m%d_%H%M%S)

# 7. Validate recovery
python3 scripts/test-deployment.py

# 8. Run post-recovery validation
python3 scripts/test-backup-recovery.py --test-case verification

# 9. Document results
echo "Recovery test completed: $(date)" >> recovery-test.log
```

#### Automated Test Results

The test framework generates comprehensive reports including:

- **Test Execution Summary**: Pass/fail rates and timing
- **Component-Specific Results**: Individual test outcomes
- **Performance Metrics**: Backup/restore timing and throughput
- **Error Analysis**: Detailed failure information
- **Recommendations**: Suggested improvements based on test results

### Backup Validation

#### Automated Validation

```bash
# Daily backup validation script
#!/bin/bash
BACKUP_DIR="/backups"
LATEST_BACKUP=$(ls -t $BACKUP_DIR/backup_manifest_*.json | head -1)

if [ -f "$LATEST_BACKUP" ]; then
    TIMESTAMP=$(basename "$LATEST_BACKUP" | sed 's/backup_manifest_\(.*\)\.json/\1/')
    python3 scripts/recovery.py verify --timestamp "$TIMESTAMP" --backup-dir "$BACKUP_DIR"
    
    if [ $? -eq 0 ]; then
        echo "✅ Backup validation successful: $TIMESTAMP"
    else
        echo "❌ Backup validation failed: $TIMESTAMP"
        # Send alert
        curl -X POST -H 'Content-type: application/json' \
            --data '{"text":"Backup validation failed for '$TIMESTAMP'"}' \
            $SLACK_WEBHOOK_URL
    fi
else
    echo "❌ No backup manifest found"
fi
```

#### Manual Validation Checklist

- [ ] Backup files exist and are not corrupted
- [ ] Checksums match expected values
- [ ] File sizes are within expected ranges
- [ ] Database backup can be restored successfully
- [ ] Configuration files are complete
- [ ] Vector store data is intact

## Emergency Contacts

### Primary Contacts

| Role | Name | Phone | Email | Availability |
|------|------|-------|-------|--------------|
| System Administrator | [Name] | [Phone] | [Email] | 24/7 |
| Database Administrator | [Name] | [Phone] | [Email] | Business Hours |
| Security Officer | [Name] | [Phone] | [Email] | 24/7 |
| Management | [Name] | [Phone] | [Email] | Business Hours |

### Vendor Contacts

| Service | Contact | Phone | Email | Support Level |
|---------|---------|-------|-------|---------------|
| Cloud Provider (AWS) | AWS Support | [Phone] | [Email] | Business |
| Hosting Provider | [Provider] | [Phone] | [Email] | 24/7 |
| Monitoring Service | [Service] | [Phone] | [Email] | Business |

### Escalation Procedures

1. **Level 1**: System Administrator (0-30 minutes)
2. **Level 2**: Database Administrator + Security Officer (30-60 minutes)
3. **Level 3**: Management + Vendor Support (60+ minutes)

## Troubleshooting

### Common Recovery Issues

#### Database Recovery Fails

**Symptoms**: PostgreSQL restore command fails or database won't start

**Possible Causes**:
- Corrupted backup file
- Insufficient disk space
- Version mismatch
- Permission issues

**Solutions**:
```bash
# Check backup file integrity
python3 scripts/recovery.py verify --timestamp [TIMESTAMP]

# Check disk space
df -h

# Check PostgreSQL logs
docker-compose logs postgres

# Try alternative backup
python3 scripts/recovery.py list
python3 scripts/recovery.py restore --timestamp [ALTERNATIVE_TIMESTAMP]
```

#### Docker Volume Recovery Fails

**Symptoms**: Volume restore command fails or data is missing

**Possible Causes**:
- Volume in use by running container
- Insufficient permissions
- Corrupted backup archive

**Solutions**:
```bash
# Stop all containers
docker-compose down

# Remove problematic volume
docker volume rm [VOLUME_NAME]

# Retry recovery
python3 scripts/recovery.py restore --components volumes
```

#### Application Won't Start After Recovery

**Symptoms**: Application container exits or health checks fail

**Possible Causes**:
- Configuration mismatch
- Missing environment variables
- Database connection issues
- Port conflicts

**Solutions**:
```bash
# Check application logs
docker-compose logs app

# Verify configuration
docker-compose config

# Test database connectivity
docker-compose exec app python -c "from core.database import engine; print(engine.execute('SELECT 1').scalar())"

# Restart services
docker-compose restart
```

### Recovery Validation Failures

#### Health Check Failures

```bash
# Check individual service health
curl http://localhost:8000/health/database
curl http://localhost:8000/health/redis
curl http://localhost:8000/health/ai_service

# Check service logs
docker-compose logs [SERVICE_NAME]

# Restart specific service
docker-compose restart [SERVICE_NAME]
```

#### Data Integrity Issues

```bash
# Verify database integrity
docker-compose exec postgres psql -U postgres -d wazuh_chat -c "SELECT COUNT(*) FROM users;"

# Check vector store integrity
python3 -c "
from services.ai_service import AIService
import os
ai_service = AIService()
vectorstore_path = './data/vectorstore/default'
if os.path.exists(vectorstore_path):
    print('Vector store directory exists')
    files = os.listdir(vectorstore_path)
    required_files = ['faiss_index.faiss', 'faiss_index.pkl', 'metadata.json']
    missing = [f for f in required_files if f not in files]
    if missing:
        print('❌ Missing files:', missing)
    else:
        print('✅ All required files present')
        # Try to load vector store
        try:
            ai_service.load_vectorstore('default')
            print('✅ Vector store loads successfully')
        except Exception as e:
            print('❌ Vector store load failed:', e)
else:
    print('❌ Vector store directory does not exist')
"

# Verify Redis data
docker-compose exec redis redis-cli info keyspace

# Check vector store backup availability
ls -la /backups/vectorstore_*
ls -la /backups/vectorstore_backup_manifest_*.json
```

#### Vector Store Recovery Issues

**Symptoms**: AI service fails to start or vector search doesn't work

**Possible Causes**:
- Corrupted vector store files
- Embedding model mismatch
- Insufficient disk space
- Permission issues

**Solutions**:
```bash
# Check vector store backup integrity
python3 scripts/test-backup-recovery.py --test-case verification

# Verify embedding model compatibility
python3 -c "
from services.ai_service import AIService
ai_service = AIService()
result = ai_service.verify_vectorstore_backup('/backups', 'default')
if not result['model_compatible']:
    print('❌ Model mismatch detected')
    print('Current model:', ai_service.embedding_model_name)
    print('Backup model:', result.get('backup_model', 'unknown'))
else:
    print('✅ Models are compatible')
"

# Rebuild vector store from logs if backup is incompatible
python3 -c "
from services.log_service import LogService
from services.ai_service import AIService
log_service = LogService()
ai_service = AIService()

# Load recent logs
logs = log_service.load_logs_from_days(7)
print(f'Loaded {len(logs)} log entries')

# Rebuild vector store
if logs:
    ai_service.initialize_vectorstore(logs)
    ai_service.save_vectorstore('default')
    print('✅ Vector store rebuilt from logs')
else:
    print('❌ No logs available for rebuilding')
"

# Check disk space for vector store
df -h ./data/vectorstore/
```

### Performance Issues After Recovery

#### Slow Database Performance

```bash
# Analyze database performance
docker-compose exec postgres psql -U postgres -d wazuh_chat -c "SELECT * FROM pg_stat_activity;"

# Rebuild indexes
docker-compose exec postgres psql -U postgres -d wazuh_chat -c "REINDEX DATABASE wazuh_chat;"

# Update statistics
docker-compose exec postgres psql -U postgres -d wazuh_chat -c "ANALYZE;"
```

#### Slow Vector Search Performance

```bash
# Check vector store size and performance
python3 -c "
from services.ai_service import AIService
ai_service = AIService()
try:
    ai_service.load_vectorstore('default')
    if hasattr(ai_service.vectorstore, 'index'):
        print(f'Vector store size: {ai_service.vectorstore.index.ntotal} vectors')
    
    # Test search performance
    import time
    start_time = time.time()
    results = ai_service.similarity_search('test query', k=5)
    search_time = time.time() - start_time
    print(f'Search time: {search_time:.3f} seconds')
    
    if search_time > 2.0:
        print('⚠️ Slow search performance detected')
        print('Consider rebuilding vector store or optimizing index')
    else:
        print('✅ Search performance is acceptable')
        
except Exception as e:
    print('❌ Vector store performance test failed:', e)
"

# Optimize vector store if needed
python3 -c "
from services.ai_service import AIService
ai_service = AIService()
# Reload and save to optimize index
ai_service.load_vectorstore('default')
ai_service.save_vectorstore('default')
print('Vector store optimized')
"
```

#### High Memory Usage

```bash
# Check container resource usage
docker stats

# Restart memory-intensive services
docker-compose restart app ollama

# Check for memory leaks
docker-compose exec app python -c "import psutil; print(psutil.virtual_memory())"
```

## Documentation Updates

This disaster recovery guide should be updated:

- **Quarterly**: Review and update procedures
- **After Incidents**: Document lessons learned
- **After Changes**: Update for system modifications
- **After Tests**: Incorporate test results and improvements

### Version History

| Version | Date | Changes | Author |
|---------|------|---------|--------|
| 1.0 | 2024-01-31 | Initial version | System Admin |
| 1.1 | 2024-02-15 | Added cloud recovery procedures | System Admin |
| 1.2 | 2024-03-01 | Updated contact information | System Admin |

---

**Last Updated**: January 31, 2024  
**Next Review**: April 30, 2024  
**Document Owner**: System Administrator  
**Approval**: IT Manager
=======
# Wazuh AI Companion - Disaster Recovery Guide

This document provides comprehensive disaster recovery procedures for the Wazuh AI Companion system, including backup strategies, recovery procedures, and business continuity planning.

## Table of Contents

1. [Overview](#overview)
2. [Recovery Objectives](#recovery-objectives)
3. [Backup Strategy](#backup-strategy)
4. [Recovery Procedures](#recovery-procedures)
5. [Testing and Validation](#testing-and-validation)
6. [Emergency Contacts](#emergency-contacts)
7. [Troubleshooting](#troubleshooting)

## Overview

### System Architecture

The Wazuh AI Companion consists of the following critical components:

- **Application Server**: FastAPI application with AI/ML capabilities
- **Database**: PostgreSQL for structured data storage
- **Cache**: Redis for session and cache management
- **AI Models**: Ollama LLM and vector embeddings
- **Monitoring**: Prometheus, Grafana, and Alertmanager
- **Reverse Proxy**: Nginx for load balancing and SSL termination

### Disaster Scenarios

This guide covers recovery from the following disaster scenarios:

1. **Hardware Failure**: Server hardware malfunction or failure
2. **Data Corruption**: Database or file system corruption
3. **Security Incident**: Ransomware, data breach, or unauthorized access
4. **Natural Disaster**: Fire, flood, earthquake, or other natural events
5. **Human Error**: Accidental deletion or misconfiguration
6. **Software Failure**: Application bugs or dependency issues

## Recovery Objectives

### Recovery Point Objective (RPO)

- **Critical Data**: 1 hour maximum data loss
- **Configuration**: 24 hours maximum data loss
- **Monitoring Data**: 4 hours maximum data loss

### Recovery Time Objective (RTO)

- **Critical Services**: 4 hours maximum downtime
- **Full System**: 8 hours maximum downtime
- **Monitoring Services**: 2 hours maximum downtime

### Service Priority Levels

1. **Critical (P1)**: Database, Application Server, Authentication
2. **High (P2)**: Redis Cache, AI Services
3. **Medium (P3)**: Monitoring, Alerting
4. **Low (P4)**: Historical Data, Logs

## Backup Strategy

### Backup Types

#### Full Backup
- **Frequency**: Daily at 2:00 AM
- **Components**: All data, configurations, and volumes
- **Retention**: 30 days local, 90 days offsite
- **Size**: ~5-10 GB (varies with data volume)

#### Incremental Backup
- **Frequency**: Every 6 hours
- **Components**: Changed data only
- **Retention**: 7 days
- **Size**: ~100-500 MB

#### Configuration Backup
- **Frequency**: After any configuration change
- **Components**: Docker Compose files, configurations
- **Retention**: 90 days
- **Size**: ~10-50 MB

### Backup Locations

#### Primary Location
- **Path**: `/backups` on production server
- **Storage**: Local SSD storage
- **Capacity**: 500 GB
- **Access**: Direct file system access

#### Secondary Location
- **Path**: `/backups/offsite` on backup server
- **Storage**: Network-attached storage
- **Capacity**: 2 TB
- **Access**: SSH/rsync

#### Cloud Storage
- **Provider**: AWS S3
- **Bucket**: `wazuh-ai-companion-backups`
- **Storage Class**: Standard-IA for recent, Glacier for archive
- **Encryption**: AES-256 server-side encryption

### Backup Verification

All backups are automatically verified using:
- **Checksum Validation**: SHA-256 checksums for all files
- **Integrity Testing**: Database restore tests
- **Size Validation**: Expected file size ranges
- **Manifest Creation**: JSON manifest with metadata

## Recovery Procedures

### Pre-Recovery Checklist

Before starting any recovery procedure:

1. **Assess the Situation**
   - Identify the scope of the disaster
   - Determine which components are affected
   - Estimate the recovery time required

2. **Notify Stakeholders**
   - Inform management and users
   - Activate incident response team
   - Document the incident

3. **Secure the Environment**
   - Isolate affected systems if security incident
   - Preserve evidence if required
   - Ensure recovery environment is safe

4. **Prepare Recovery Environment**
   - Verify backup integrity
   - Ensure sufficient resources
   - Test network connectivity

### Complete System Recovery

Use this procedure for total system failure or major disasters.

#### Step 1: Environment Preparation

```bash
# 1. Set up new server or clean existing server
sudo apt update && sudo apt upgrade -y

# 2. Install Docker and Docker Compose
curl -fsSL https://get.docker.com -o get-docker.sh
sudo sh get-docker.sh
sudo usermod -aG docker $USER

# 3. Install Docker Compose
sudo curl -L "https://github.com/docker/compose/releases/latest/download/docker-compose-$(uname -s)-$(uname -m)" -o /usr/local/bin/docker-compose
sudo chmod +x /usr/local/bin/docker-compose

# 4. Clone application repository
git clone https://github.com/your-org/wazuh-ai-companion.git
cd wazuh-ai-companion
```

#### Step 2: Restore from Backup

```bash
# 1. List available backups
python3 scripts/recovery.py list --backup-dir /path/to/backups

# 2. Verify backup integrity
python3 scripts/recovery.py verify --timestamp 20240131_020000 --backup-dir /path/to/backups

# 3. Perform full recovery
python3 scripts/recovery.py restore \
  --timestamp 20240131_020000 \
  --components postgres redis vectorstore volumes configuration \
  --backup-dir /path/to/backups \
  --compose-file docker-compose.prod.yml
```

#### Step 3: Verify Recovery

```bash
# 1. Check service status
docker-compose -f docker-compose.prod.yml ps

# 2. Test application health
curl http://localhost:8000/health

# 3. Test detailed health check
curl http://localhost:8000/health/detailed

# 4. Verify data integrity
python3 scripts/test-deployment.py
```

### Partial Recovery Procedures

#### Database Recovery Only

```bash
# 1. Stop application services
docker-compose -f docker-compose.prod.yml stop app

# 2. Restore database
python3 scripts/recovery.py restore \
  --timestamp 20240131_020000 \
  --components postgres \
  --backup-dir /path/to/backups

# 3. Start application services
docker-compose -f docker-compose.prod.yml start app
```

#### Configuration Recovery Only

```bash
# 1. Backup current configuration
cp -r . /tmp/current-config-backup

# 2. Restore configuration
python3 scripts/recovery.py restore \
  --timestamp 20240131_020000 \
  --components configuration \
  --backup-dir /path/to/backups

# 3. Review and merge configurations
# Manual step: Review restored configs and merge with current settings

# 4. Restart services with new configuration
docker-compose -f docker-compose.prod.yml down
docker-compose -f docker-compose.prod.yml up -d
```

#### Vector Store Recovery

```bash
# 1. Stop AI services
docker-compose -f docker-compose.prod.yml stop app

# 2. Restore vector store using recovery script
python3 scripts/recovery.py restore \
  --timestamp 20240131_020000 \
  --components vectorstore \
  --backup-dir /path/to/backups

# 3. Alternative: Direct vector store restore using AI service
python3 -c "
from services.ai_service import AIService
ai_service = AIService()
result = ai_service.restore_vectorstore_from_path('/path/to/backups', 'default')
print('Restore successful:', result)
"

# 4. Verify vector store integrity
python3 -c "
from services.ai_service import AIService
ai_service = AIService()
verification = ai_service.verify_vectorstore_backup('/path/to/backups', 'default')
print('Verification result:', verification)
"

# 5. Start AI services
docker-compose -f docker-compose.prod.yml start app
```

#### Vector Store Backup Verification

Before performing recovery, always verify backup integrity:

```bash
# Verify specific backup
python3 -c "
from services.ai_service import AIService
ai_service = AIService()
result = ai_service.verify_vectorstore_backup('/backups', 'default')
if result['valid']:
    print('✅ Backup is valid')
    if result['warnings']:
        print('⚠️ Warnings:', result['warnings'])
else:
    print('❌ Backup is invalid:', result['errors'])
"

# List available vector store backups
ls -la /backups/vectorstore_backup_manifest_*.json
```

### Cloud Recovery Procedures

#### Restore from AWS S3

```bash
# 1. Install AWS CLI
pip install awscli

# 2. Configure AWS credentials
aws configure

# 3. Download backup from S3
aws s3 sync s3://wazuh-ai-companion-backups/2024/01/31/ /tmp/s3-backups/

# 4. Restore using local backup procedures
python3 scripts/recovery.py restore \
  --timestamp 20240131_020000 \
  --backup-dir /tmp/s3-backups
```

### Recovery Time Estimates

| Component | Recovery Time | Dependencies | Critical Path |
|-----------|---------------|--------------|---------------|
| Database | 30-60 minutes | Backup size, hardware | Yes |
| Application | 15-30 minutes | Docker images, configuration | Yes |
| Vector Store | 45-90 minutes | Vector data size | No |
| Configuration | 5-15 minutes | File count, complexity | Yes |
| Full System | 2-4 hours | All components, testing | Yes |
| Monitoring | 10-20 minutes | Configuration complexity | No |

### Recovery Dependencies

```mermaid
graph TD
    A[Start Recovery] --> B[Stop Services]
    B --> C[Verify Backup Integrity]
    C --> D[Restore Database]
    C --> E[Restore Configuration]
    C --> F[Restore Vector Store]
    D --> G[Start Core Services]
    E --> G
    G --> H[Restore Application Data]
    F --> I[Start AI Services]
    H --> I
    I --> J[Verify System Health]
    J --> K[Recovery Complete]
```

## Testing and Validation

### Automated Testing Framework

The system includes comprehensive automated testing for backup and recovery procedures:

```bash
# Run all backup and recovery tests
python3 scripts/test-backup-recovery.py

# Run specific test categories
python3 scripts/test-backup-recovery.py --test-case vector-backup
python3 scripts/test-backup-recovery.py --test-case disaster-recovery

# Run with verbose output and keep test data for debugging
python3 scripts/test-backup-recovery.py --verbose --keep-test-data
```

### Monthly Recovery Testing

Perform monthly recovery tests to ensure backup and recovery procedures work correctly.

#### Test Schedule

- **Week 1**: Database recovery test + Vector store backup test
- **Week 2**: Configuration recovery test + Backup verification test
- **Week 3**: Full system recovery test + Disaster recovery scenario
- **Week 4**: Cloud backup recovery test + Performance testing

#### Test Procedure

```bash
# 1. Run comprehensive backup and recovery tests
python3 scripts/test-backup-recovery.py --verbose

# 2. Create test environment (if running manual tests)
docker-compose -f docker-compose.test.yml up -d

# 3. Populate with test data
python3 scripts/generate-test-data.py

# 4. Create backup
python3 scripts/backup.py --config backup-config.yaml

# 5. Simulate disaster (stop services, remove data)
docker-compose -f docker-compose.test.yml down -v

# 6. Perform recovery
python3 scripts/recovery.py restore --timestamp $(date +%Y%m%d_%H%M%S)

# 7. Validate recovery
python3 scripts/test-deployment.py

# 8. Run post-recovery validation
python3 scripts/test-backup-recovery.py --test-case verification

# 9. Document results
echo "Recovery test completed: $(date)" >> recovery-test.log
```

#### Automated Test Results

The test framework generates comprehensive reports including:

- **Test Execution Summary**: Pass/fail rates and timing
- **Component-Specific Results**: Individual test outcomes
- **Performance Metrics**: Backup/restore timing and throughput
- **Error Analysis**: Detailed failure information
- **Recommendations**: Suggested improvements based on test results

### Backup Validation

#### Automated Validation

```bash
# Daily backup validation script
#!/bin/bash
BACKUP_DIR="/backups"
LATEST_BACKUP=$(ls -t $BACKUP_DIR/backup_manifest_*.json | head -1)

if [ -f "$LATEST_BACKUP" ]; then
    TIMESTAMP=$(basename "$LATEST_BACKUP" | sed 's/backup_manifest_\(.*\)\.json/\1/')
    python3 scripts/recovery.py verify --timestamp "$TIMESTAMP" --backup-dir "$BACKUP_DIR"
    
    if [ $? -eq 0 ]; then
        echo "✅ Backup validation successful: $TIMESTAMP"
    else
        echo "❌ Backup validation failed: $TIMESTAMP"
        # Send alert
        curl -X POST -H 'Content-type: application/json' \
            --data '{"text":"Backup validation failed for '$TIMESTAMP'"}' \
            $SLACK_WEBHOOK_URL
    fi
else
    echo "❌ No backup manifest found"
fi
```

#### Manual Validation Checklist

- [ ] Backup files exist and are not corrupted
- [ ] Checksums match expected values
- [ ] File sizes are within expected ranges
- [ ] Database backup can be restored successfully
- [ ] Configuration files are complete
- [ ] Vector store data is intact

## Emergency Contacts

### Primary Contacts

| Role | Name | Phone | Email | Availability |
|------|------|-------|-------|--------------|
| System Administrator | [Name] | [Phone] | [Email] | 24/7 |
| Database Administrator | [Name] | [Phone] | [Email] | Business Hours |
| Security Officer | [Name] | [Phone] | [Email] | 24/7 |
| Management | [Name] | [Phone] | [Email] | Business Hours |

### Vendor Contacts

| Service | Contact | Phone | Email | Support Level |
|---------|---------|-------|-------|---------------|
| Cloud Provider (AWS) | AWS Support | [Phone] | [Email] | Business |
| Hosting Provider | [Provider] | [Phone] | [Email] | 24/7 |
| Monitoring Service | [Service] | [Phone] | [Email] | Business |

### Escalation Procedures

1. **Level 1**: System Administrator (0-30 minutes)
2. **Level 2**: Database Administrator + Security Officer (30-60 minutes)
3. **Level 3**: Management + Vendor Support (60+ minutes)

## Troubleshooting

### Common Recovery Issues

#### Database Recovery Fails

**Symptoms**: PostgreSQL restore command fails or database won't start

**Possible Causes**:
- Corrupted backup file
- Insufficient disk space
- Version mismatch
- Permission issues

**Solutions**:
```bash
# Check backup file integrity
python3 scripts/recovery.py verify --timestamp [TIMESTAMP]

# Check disk space
df -h

# Check PostgreSQL logs
docker-compose logs postgres

# Try alternative backup
python3 scripts/recovery.py list
python3 scripts/recovery.py restore --timestamp [ALTERNATIVE_TIMESTAMP]
```

#### Docker Volume Recovery Fails

**Symptoms**: Volume restore command fails or data is missing

**Possible Causes**:
- Volume in use by running container
- Insufficient permissions
- Corrupted backup archive

**Solutions**:
```bash
# Stop all containers
docker-compose down

# Remove problematic volume
docker volume rm [VOLUME_NAME]

# Retry recovery
python3 scripts/recovery.py restore --components volumes
```

#### Application Won't Start After Recovery

**Symptoms**: Application container exits or health checks fail

**Possible Causes**:
- Configuration mismatch
- Missing environment variables
- Database connection issues
- Port conflicts

**Solutions**:
```bash
# Check application logs
docker-compose logs app

# Verify configuration
docker-compose config

# Test database connectivity
docker-compose exec app python -c "from core.database import engine; print(engine.execute('SELECT 1').scalar())"

# Restart services
docker-compose restart
```

### Recovery Validation Failures

#### Health Check Failures

```bash
# Check individual service health
curl http://localhost:8000/health/database
curl http://localhost:8000/health/redis
curl http://localhost:8000/health/ai_service

# Check service logs
docker-compose logs [SERVICE_NAME]

# Restart specific service
docker-compose restart [SERVICE_NAME]
```

#### Data Integrity Issues

```bash
# Verify database integrity
docker-compose exec postgres psql -U postgres -d wazuh_chat -c "SELECT COUNT(*) FROM users;"

# Check vector store integrity
python3 -c "
from services.ai_service import AIService
import os
ai_service = AIService()
vectorstore_path = './data/vectorstore/default'
if os.path.exists(vectorstore_path):
    print('Vector store directory exists')
    files = os.listdir(vectorstore_path)
    required_files = ['faiss_index.faiss', 'faiss_index.pkl', 'metadata.json']
    missing = [f for f in required_files if f not in files]
    if missing:
        print('❌ Missing files:', missing)
    else:
        print('✅ All required files present')
        # Try to load vector store
        try:
            ai_service.load_vectorstore('default')
            print('✅ Vector store loads successfully')
        except Exception as e:
            print('❌ Vector store load failed:', e)
else:
    print('❌ Vector store directory does not exist')
"

# Verify Redis data
docker-compose exec redis redis-cli info keyspace

# Check vector store backup availability
ls -la /backups/vectorstore_*
ls -la /backups/vectorstore_backup_manifest_*.json
```

#### Vector Store Recovery Issues

**Symptoms**: AI service fails to start or vector search doesn't work

**Possible Causes**:
- Corrupted vector store files
- Embedding model mismatch
- Insufficient disk space
- Permission issues

**Solutions**:
```bash
# Check vector store backup integrity
python3 scripts/test-backup-recovery.py --test-case verification

# Verify embedding model compatibility
python3 -c "
from services.ai_service import AIService
ai_service = AIService()
result = ai_service.verify_vectorstore_backup('/backups', 'default')
if not result['model_compatible']:
    print('❌ Model mismatch detected')
    print('Current model:', ai_service.embedding_model_name)
    print('Backup model:', result.get('backup_model', 'unknown'))
else:
    print('✅ Models are compatible')
"

# Rebuild vector store from logs if backup is incompatible
python3 -c "
from services.log_service import LogService
from services.ai_service import AIService
log_service = LogService()
ai_service = AIService()

# Load recent logs
logs = log_service.load_logs_from_days(7)
print(f'Loaded {len(logs)} log entries')

# Rebuild vector store
if logs:
    ai_service.initialize_vectorstore(logs)
    ai_service.save_vectorstore('default')
    print('✅ Vector store rebuilt from logs')
else:
    print('❌ No logs available for rebuilding')
"

# Check disk space for vector store
df -h ./data/vectorstore/
```

### Performance Issues After Recovery

#### Slow Database Performance

```bash
# Analyze database performance
docker-compose exec postgres psql -U postgres -d wazuh_chat -c "SELECT * FROM pg_stat_activity;"

# Rebuild indexes
docker-compose exec postgres psql -U postgres -d wazuh_chat -c "REINDEX DATABASE wazuh_chat;"

# Update statistics
docker-compose exec postgres psql -U postgres -d wazuh_chat -c "ANALYZE;"
```

#### Slow Vector Search Performance

```bash
# Check vector store size and performance
python3 -c "
from services.ai_service import AIService
ai_service = AIService()
try:
    ai_service.load_vectorstore('default')
    if hasattr(ai_service.vectorstore, 'index'):
        print(f'Vector store size: {ai_service.vectorstore.index.ntotal} vectors')
    
    # Test search performance
    import time
    start_time = time.time()
    results = ai_service.similarity_search('test query', k=5)
    search_time = time.time() - start_time
    print(f'Search time: {search_time:.3f} seconds')
    
    if search_time > 2.0:
        print('⚠️ Slow search performance detected')
        print('Consider rebuilding vector store or optimizing index')
    else:
        print('✅ Search performance is acceptable')
        
except Exception as e:
    print('❌ Vector store performance test failed:', e)
"

# Optimize vector store if needed
python3 -c "
from services.ai_service import AIService
ai_service = AIService()
# Reload and save to optimize index
ai_service.load_vectorstore('default')
ai_service.save_vectorstore('default')
print('Vector store optimized')
"
```

#### High Memory Usage

```bash
# Check container resource usage
docker stats

# Restart memory-intensive services
docker-compose restart app ollama

# Check for memory leaks
docker-compose exec app python -c "import psutil; print(psutil.virtual_memory())"
```
>>>>>>> 3d76dc4e
<|MERGE_RESOLUTION|>--- conflicted
+++ resolved
@@ -1,4 +1,3 @@
-<<<<<<< HEAD
 # Wazuh AI Companion - Disaster Recovery Guide
 
 This document provides comprehensive disaster recovery procedures for the Wazuh AI Companion system, including backup strategies, recovery procedures, and business continuity planning.
@@ -154,8 +153,8 @@
 sudo chmod +x /usr/local/bin/docker-compose
 
 # 4. Clone application repository
-git clone https://github.com/your-org/wazuh-ai-companion.git
-cd wazuh-ai-companion
+git clone https://github.com/your-username/wazuh-ai.git
+cd wazuh-ai
 ```
 
 #### Step 2: Restore from Backup
@@ -715,745 +714,3 @@
 # Check for memory leaks
 docker-compose exec app python -c "import psutil; print(psutil.virtual_memory())"
 ```
-
-## Documentation Updates
-
-This disaster recovery guide should be updated:
-
-- **Quarterly**: Review and update procedures
-- **After Incidents**: Document lessons learned
-- **After Changes**: Update for system modifications
-- **After Tests**: Incorporate test results and improvements
-
-### Version History
-
-| Version | Date | Changes | Author |
-|---------|------|---------|--------|
-| 1.0 | 2024-01-31 | Initial version | System Admin |
-| 1.1 | 2024-02-15 | Added cloud recovery procedures | System Admin |
-| 1.2 | 2024-03-01 | Updated contact information | System Admin |
-
----
-
-**Last Updated**: January 31, 2024  
-**Next Review**: April 30, 2024  
-**Document Owner**: System Administrator  
-**Approval**: IT Manager
-=======
-# Wazuh AI Companion - Disaster Recovery Guide
-
-This document provides comprehensive disaster recovery procedures for the Wazuh AI Companion system, including backup strategies, recovery procedures, and business continuity planning.
-
-## Table of Contents
-
-1. [Overview](#overview)
-2. [Recovery Objectives](#recovery-objectives)
-3. [Backup Strategy](#backup-strategy)
-4. [Recovery Procedures](#recovery-procedures)
-5. [Testing and Validation](#testing-and-validation)
-6. [Emergency Contacts](#emergency-contacts)
-7. [Troubleshooting](#troubleshooting)
-
-## Overview
-
-### System Architecture
-
-The Wazuh AI Companion consists of the following critical components:
-
-- **Application Server**: FastAPI application with AI/ML capabilities
-- **Database**: PostgreSQL for structured data storage
-- **Cache**: Redis for session and cache management
-- **AI Models**: Ollama LLM and vector embeddings
-- **Monitoring**: Prometheus, Grafana, and Alertmanager
-- **Reverse Proxy**: Nginx for load balancing and SSL termination
-
-### Disaster Scenarios
-
-This guide covers recovery from the following disaster scenarios:
-
-1. **Hardware Failure**: Server hardware malfunction or failure
-2. **Data Corruption**: Database or file system corruption
-3. **Security Incident**: Ransomware, data breach, or unauthorized access
-4. **Natural Disaster**: Fire, flood, earthquake, or other natural events
-5. **Human Error**: Accidental deletion or misconfiguration
-6. **Software Failure**: Application bugs or dependency issues
-
-## Recovery Objectives
-
-### Recovery Point Objective (RPO)
-
-- **Critical Data**: 1 hour maximum data loss
-- **Configuration**: 24 hours maximum data loss
-- **Monitoring Data**: 4 hours maximum data loss
-
-### Recovery Time Objective (RTO)
-
-- **Critical Services**: 4 hours maximum downtime
-- **Full System**: 8 hours maximum downtime
-- **Monitoring Services**: 2 hours maximum downtime
-
-### Service Priority Levels
-
-1. **Critical (P1)**: Database, Application Server, Authentication
-2. **High (P2)**: Redis Cache, AI Services
-3. **Medium (P3)**: Monitoring, Alerting
-4. **Low (P4)**: Historical Data, Logs
-
-## Backup Strategy
-
-### Backup Types
-
-#### Full Backup
-- **Frequency**: Daily at 2:00 AM
-- **Components**: All data, configurations, and volumes
-- **Retention**: 30 days local, 90 days offsite
-- **Size**: ~5-10 GB (varies with data volume)
-
-#### Incremental Backup
-- **Frequency**: Every 6 hours
-- **Components**: Changed data only
-- **Retention**: 7 days
-- **Size**: ~100-500 MB
-
-#### Configuration Backup
-- **Frequency**: After any configuration change
-- **Components**: Docker Compose files, configurations
-- **Retention**: 90 days
-- **Size**: ~10-50 MB
-
-### Backup Locations
-
-#### Primary Location
-- **Path**: `/backups` on production server
-- **Storage**: Local SSD storage
-- **Capacity**: 500 GB
-- **Access**: Direct file system access
-
-#### Secondary Location
-- **Path**: `/backups/offsite` on backup server
-- **Storage**: Network-attached storage
-- **Capacity**: 2 TB
-- **Access**: SSH/rsync
-
-#### Cloud Storage
-- **Provider**: AWS S3
-- **Bucket**: `wazuh-ai-companion-backups`
-- **Storage Class**: Standard-IA for recent, Glacier for archive
-- **Encryption**: AES-256 server-side encryption
-
-### Backup Verification
-
-All backups are automatically verified using:
-- **Checksum Validation**: SHA-256 checksums for all files
-- **Integrity Testing**: Database restore tests
-- **Size Validation**: Expected file size ranges
-- **Manifest Creation**: JSON manifest with metadata
-
-## Recovery Procedures
-
-### Pre-Recovery Checklist
-
-Before starting any recovery procedure:
-
-1. **Assess the Situation**
-   - Identify the scope of the disaster
-   - Determine which components are affected
-   - Estimate the recovery time required
-
-2. **Notify Stakeholders**
-   - Inform management and users
-   - Activate incident response team
-   - Document the incident
-
-3. **Secure the Environment**
-   - Isolate affected systems if security incident
-   - Preserve evidence if required
-   - Ensure recovery environment is safe
-
-4. **Prepare Recovery Environment**
-   - Verify backup integrity
-   - Ensure sufficient resources
-   - Test network connectivity
-
-### Complete System Recovery
-
-Use this procedure for total system failure or major disasters.
-
-#### Step 1: Environment Preparation
-
-```bash
-# 1. Set up new server or clean existing server
-sudo apt update && sudo apt upgrade -y
-
-# 2. Install Docker and Docker Compose
-curl -fsSL https://get.docker.com -o get-docker.sh
-sudo sh get-docker.sh
-sudo usermod -aG docker $USER
-
-# 3. Install Docker Compose
-sudo curl -L "https://github.com/docker/compose/releases/latest/download/docker-compose-$(uname -s)-$(uname -m)" -o /usr/local/bin/docker-compose
-sudo chmod +x /usr/local/bin/docker-compose
-
-# 4. Clone application repository
-git clone https://github.com/your-org/wazuh-ai-companion.git
-cd wazuh-ai-companion
-```
-
-#### Step 2: Restore from Backup
-
-```bash
-# 1. List available backups
-python3 scripts/recovery.py list --backup-dir /path/to/backups
-
-# 2. Verify backup integrity
-python3 scripts/recovery.py verify --timestamp 20240131_020000 --backup-dir /path/to/backups
-
-# 3. Perform full recovery
-python3 scripts/recovery.py restore \
-  --timestamp 20240131_020000 \
-  --components postgres redis vectorstore volumes configuration \
-  --backup-dir /path/to/backups \
-  --compose-file docker-compose.prod.yml
-```
-
-#### Step 3: Verify Recovery
-
-```bash
-# 1. Check service status
-docker-compose -f docker-compose.prod.yml ps
-
-# 2. Test application health
-curl http://localhost:8000/health
-
-# 3. Test detailed health check
-curl http://localhost:8000/health/detailed
-
-# 4. Verify data integrity
-python3 scripts/test-deployment.py
-```
-
-### Partial Recovery Procedures
-
-#### Database Recovery Only
-
-```bash
-# 1. Stop application services
-docker-compose -f docker-compose.prod.yml stop app
-
-# 2. Restore database
-python3 scripts/recovery.py restore \
-  --timestamp 20240131_020000 \
-  --components postgres \
-  --backup-dir /path/to/backups
-
-# 3. Start application services
-docker-compose -f docker-compose.prod.yml start app
-```
-
-#### Configuration Recovery Only
-
-```bash
-# 1. Backup current configuration
-cp -r . /tmp/current-config-backup
-
-# 2. Restore configuration
-python3 scripts/recovery.py restore \
-  --timestamp 20240131_020000 \
-  --components configuration \
-  --backup-dir /path/to/backups
-
-# 3. Review and merge configurations
-# Manual step: Review restored configs and merge with current settings
-
-# 4. Restart services with new configuration
-docker-compose -f docker-compose.prod.yml down
-docker-compose -f docker-compose.prod.yml up -d
-```
-
-#### Vector Store Recovery
-
-```bash
-# 1. Stop AI services
-docker-compose -f docker-compose.prod.yml stop app
-
-# 2. Restore vector store using recovery script
-python3 scripts/recovery.py restore \
-  --timestamp 20240131_020000 \
-  --components vectorstore \
-  --backup-dir /path/to/backups
-
-# 3. Alternative: Direct vector store restore using AI service
-python3 -c "
-from services.ai_service import AIService
-ai_service = AIService()
-result = ai_service.restore_vectorstore_from_path('/path/to/backups', 'default')
-print('Restore successful:', result)
-"
-
-# 4. Verify vector store integrity
-python3 -c "
-from services.ai_service import AIService
-ai_service = AIService()
-verification = ai_service.verify_vectorstore_backup('/path/to/backups', 'default')
-print('Verification result:', verification)
-"
-
-# 5. Start AI services
-docker-compose -f docker-compose.prod.yml start app
-```
-
-#### Vector Store Backup Verification
-
-Before performing recovery, always verify backup integrity:
-
-```bash
-# Verify specific backup
-python3 -c "
-from services.ai_service import AIService
-ai_service = AIService()
-result = ai_service.verify_vectorstore_backup('/backups', 'default')
-if result['valid']:
-    print('✅ Backup is valid')
-    if result['warnings']:
-        print('⚠️ Warnings:', result['warnings'])
-else:
-    print('❌ Backup is invalid:', result['errors'])
-"
-
-# List available vector store backups
-ls -la /backups/vectorstore_backup_manifest_*.json
-```
-
-### Cloud Recovery Procedures
-
-#### Restore from AWS S3
-
-```bash
-# 1. Install AWS CLI
-pip install awscli
-
-# 2. Configure AWS credentials
-aws configure
-
-# 3. Download backup from S3
-aws s3 sync s3://wazuh-ai-companion-backups/2024/01/31/ /tmp/s3-backups/
-
-# 4. Restore using local backup procedures
-python3 scripts/recovery.py restore \
-  --timestamp 20240131_020000 \
-  --backup-dir /tmp/s3-backups
-```
-
-### Recovery Time Estimates
-
-| Component | Recovery Time | Dependencies | Critical Path |
-|-----------|---------------|--------------|---------------|
-| Database | 30-60 minutes | Backup size, hardware | Yes |
-| Application | 15-30 minutes | Docker images, configuration | Yes |
-| Vector Store | 45-90 minutes | Vector data size | No |
-| Configuration | 5-15 minutes | File count, complexity | Yes |
-| Full System | 2-4 hours | All components, testing | Yes |
-| Monitoring | 10-20 minutes | Configuration complexity | No |
-
-### Recovery Dependencies
-
-```mermaid
-graph TD
-    A[Start Recovery] --> B[Stop Services]
-    B --> C[Verify Backup Integrity]
-    C --> D[Restore Database]
-    C --> E[Restore Configuration]
-    C --> F[Restore Vector Store]
-    D --> G[Start Core Services]
-    E --> G
-    G --> H[Restore Application Data]
-    F --> I[Start AI Services]
-    H --> I
-    I --> J[Verify System Health]
-    J --> K[Recovery Complete]
-```
-
-## Testing and Validation
-
-### Automated Testing Framework
-
-The system includes comprehensive automated testing for backup and recovery procedures:
-
-```bash
-# Run all backup and recovery tests
-python3 scripts/test-backup-recovery.py
-
-# Run specific test categories
-python3 scripts/test-backup-recovery.py --test-case vector-backup
-python3 scripts/test-backup-recovery.py --test-case disaster-recovery
-
-# Run with verbose output and keep test data for debugging
-python3 scripts/test-backup-recovery.py --verbose --keep-test-data
-```
-
-### Monthly Recovery Testing
-
-Perform monthly recovery tests to ensure backup and recovery procedures work correctly.
-
-#### Test Schedule
-
-- **Week 1**: Database recovery test + Vector store backup test
-- **Week 2**: Configuration recovery test + Backup verification test
-- **Week 3**: Full system recovery test + Disaster recovery scenario
-- **Week 4**: Cloud backup recovery test + Performance testing
-
-#### Test Procedure
-
-```bash
-# 1. Run comprehensive backup and recovery tests
-python3 scripts/test-backup-recovery.py --verbose
-
-# 2. Create test environment (if running manual tests)
-docker-compose -f docker-compose.test.yml up -d
-
-# 3. Populate with test data
-python3 scripts/generate-test-data.py
-
-# 4. Create backup
-python3 scripts/backup.py --config backup-config.yaml
-
-# 5. Simulate disaster (stop services, remove data)
-docker-compose -f docker-compose.test.yml down -v
-
-# 6. Perform recovery
-python3 scripts/recovery.py restore --timestamp $(date +%Y%m%d_%H%M%S)
-
-# 7. Validate recovery
-python3 scripts/test-deployment.py
-
-# 8. Run post-recovery validation
-python3 scripts/test-backup-recovery.py --test-case verification
-
-# 9. Document results
-echo "Recovery test completed: $(date)" >> recovery-test.log
-```
-
-#### Automated Test Results
-
-The test framework generates comprehensive reports including:
-
-- **Test Execution Summary**: Pass/fail rates and timing
-- **Component-Specific Results**: Individual test outcomes
-- **Performance Metrics**: Backup/restore timing and throughput
-- **Error Analysis**: Detailed failure information
-- **Recommendations**: Suggested improvements based on test results
-
-### Backup Validation
-
-#### Automated Validation
-
-```bash
-# Daily backup validation script
-#!/bin/bash
-BACKUP_DIR="/backups"
-LATEST_BACKUP=$(ls -t $BACKUP_DIR/backup_manifest_*.json | head -1)
-
-if [ -f "$LATEST_BACKUP" ]; then
-    TIMESTAMP=$(basename "$LATEST_BACKUP" | sed 's/backup_manifest_\(.*\)\.json/\1/')
-    python3 scripts/recovery.py verify --timestamp "$TIMESTAMP" --backup-dir "$BACKUP_DIR"
-    
-    if [ $? -eq 0 ]; then
-        echo "✅ Backup validation successful: $TIMESTAMP"
-    else
-        echo "❌ Backup validation failed: $TIMESTAMP"
-        # Send alert
-        curl -X POST -H 'Content-type: application/json' \
-            --data '{"text":"Backup validation failed for '$TIMESTAMP'"}' \
-            $SLACK_WEBHOOK_URL
-    fi
-else
-    echo "❌ No backup manifest found"
-fi
-```
-
-#### Manual Validation Checklist
-
-- [ ] Backup files exist and are not corrupted
-- [ ] Checksums match expected values
-- [ ] File sizes are within expected ranges
-- [ ] Database backup can be restored successfully
-- [ ] Configuration files are complete
-- [ ] Vector store data is intact
-
-## Emergency Contacts
-
-### Primary Contacts
-
-| Role | Name | Phone | Email | Availability |
-|------|------|-------|-------|--------------|
-| System Administrator | [Name] | [Phone] | [Email] | 24/7 |
-| Database Administrator | [Name] | [Phone] | [Email] | Business Hours |
-| Security Officer | [Name] | [Phone] | [Email] | 24/7 |
-| Management | [Name] | [Phone] | [Email] | Business Hours |
-
-### Vendor Contacts
-
-| Service | Contact | Phone | Email | Support Level |
-|---------|---------|-------|-------|---------------|
-| Cloud Provider (AWS) | AWS Support | [Phone] | [Email] | Business |
-| Hosting Provider | [Provider] | [Phone] | [Email] | 24/7 |
-| Monitoring Service | [Service] | [Phone] | [Email] | Business |
-
-### Escalation Procedures
-
-1. **Level 1**: System Administrator (0-30 minutes)
-2. **Level 2**: Database Administrator + Security Officer (30-60 minutes)
-3. **Level 3**: Management + Vendor Support (60+ minutes)
-
-## Troubleshooting
-
-### Common Recovery Issues
-
-#### Database Recovery Fails
-
-**Symptoms**: PostgreSQL restore command fails or database won't start
-
-**Possible Causes**:
-- Corrupted backup file
-- Insufficient disk space
-- Version mismatch
-- Permission issues
-
-**Solutions**:
-```bash
-# Check backup file integrity
-python3 scripts/recovery.py verify --timestamp [TIMESTAMP]
-
-# Check disk space
-df -h
-
-# Check PostgreSQL logs
-docker-compose logs postgres
-
-# Try alternative backup
-python3 scripts/recovery.py list
-python3 scripts/recovery.py restore --timestamp [ALTERNATIVE_TIMESTAMP]
-```
-
-#### Docker Volume Recovery Fails
-
-**Symptoms**: Volume restore command fails or data is missing
-
-**Possible Causes**:
-- Volume in use by running container
-- Insufficient permissions
-- Corrupted backup archive
-
-**Solutions**:
-```bash
-# Stop all containers
-docker-compose down
-
-# Remove problematic volume
-docker volume rm [VOLUME_NAME]
-
-# Retry recovery
-python3 scripts/recovery.py restore --components volumes
-```
-
-#### Application Won't Start After Recovery
-
-**Symptoms**: Application container exits or health checks fail
-
-**Possible Causes**:
-- Configuration mismatch
-- Missing environment variables
-- Database connection issues
-- Port conflicts
-
-**Solutions**:
-```bash
-# Check application logs
-docker-compose logs app
-
-# Verify configuration
-docker-compose config
-
-# Test database connectivity
-docker-compose exec app python -c "from core.database import engine; print(engine.execute('SELECT 1').scalar())"
-
-# Restart services
-docker-compose restart
-```
-
-### Recovery Validation Failures
-
-#### Health Check Failures
-
-```bash
-# Check individual service health
-curl http://localhost:8000/health/database
-curl http://localhost:8000/health/redis
-curl http://localhost:8000/health/ai_service
-
-# Check service logs
-docker-compose logs [SERVICE_NAME]
-
-# Restart specific service
-docker-compose restart [SERVICE_NAME]
-```
-
-#### Data Integrity Issues
-
-```bash
-# Verify database integrity
-docker-compose exec postgres psql -U postgres -d wazuh_chat -c "SELECT COUNT(*) FROM users;"
-
-# Check vector store integrity
-python3 -c "
-from services.ai_service import AIService
-import os
-ai_service = AIService()
-vectorstore_path = './data/vectorstore/default'
-if os.path.exists(vectorstore_path):
-    print('Vector store directory exists')
-    files = os.listdir(vectorstore_path)
-    required_files = ['faiss_index.faiss', 'faiss_index.pkl', 'metadata.json']
-    missing = [f for f in required_files if f not in files]
-    if missing:
-        print('❌ Missing files:', missing)
-    else:
-        print('✅ All required files present')
-        # Try to load vector store
-        try:
-            ai_service.load_vectorstore('default')
-            print('✅ Vector store loads successfully')
-        except Exception as e:
-            print('❌ Vector store load failed:', e)
-else:
-    print('❌ Vector store directory does not exist')
-"
-
-# Verify Redis data
-docker-compose exec redis redis-cli info keyspace
-
-# Check vector store backup availability
-ls -la /backups/vectorstore_*
-ls -la /backups/vectorstore_backup_manifest_*.json
-```
-
-#### Vector Store Recovery Issues
-
-**Symptoms**: AI service fails to start or vector search doesn't work
-
-**Possible Causes**:
-- Corrupted vector store files
-- Embedding model mismatch
-- Insufficient disk space
-- Permission issues
-
-**Solutions**:
-```bash
-# Check vector store backup integrity
-python3 scripts/test-backup-recovery.py --test-case verification
-
-# Verify embedding model compatibility
-python3 -c "
-from services.ai_service import AIService
-ai_service = AIService()
-result = ai_service.verify_vectorstore_backup('/backups', 'default')
-if not result['model_compatible']:
-    print('❌ Model mismatch detected')
-    print('Current model:', ai_service.embedding_model_name)
-    print('Backup model:', result.get('backup_model', 'unknown'))
-else:
-    print('✅ Models are compatible')
-"
-
-# Rebuild vector store from logs if backup is incompatible
-python3 -c "
-from services.log_service import LogService
-from services.ai_service import AIService
-log_service = LogService()
-ai_service = AIService()
-
-# Load recent logs
-logs = log_service.load_logs_from_days(7)
-print(f'Loaded {len(logs)} log entries')
-
-# Rebuild vector store
-if logs:
-    ai_service.initialize_vectorstore(logs)
-    ai_service.save_vectorstore('default')
-    print('✅ Vector store rebuilt from logs')
-else:
-    print('❌ No logs available for rebuilding')
-"
-
-# Check disk space for vector store
-df -h ./data/vectorstore/
-```
-
-### Performance Issues After Recovery
-
-#### Slow Database Performance
-
-```bash
-# Analyze database performance
-docker-compose exec postgres psql -U postgres -d wazuh_chat -c "SELECT * FROM pg_stat_activity;"
-
-# Rebuild indexes
-docker-compose exec postgres psql -U postgres -d wazuh_chat -c "REINDEX DATABASE wazuh_chat;"
-
-# Update statistics
-docker-compose exec postgres psql -U postgres -d wazuh_chat -c "ANALYZE;"
-```
-
-#### Slow Vector Search Performance
-
-```bash
-# Check vector store size and performance
-python3 -c "
-from services.ai_service import AIService
-ai_service = AIService()
-try:
-    ai_service.load_vectorstore('default')
-    if hasattr(ai_service.vectorstore, 'index'):
-        print(f'Vector store size: {ai_service.vectorstore.index.ntotal} vectors')
-    
-    # Test search performance
-    import time
-    start_time = time.time()
-    results = ai_service.similarity_search('test query', k=5)
-    search_time = time.time() - start_time
-    print(f'Search time: {search_time:.3f} seconds')
-    
-    if search_time > 2.0:
-        print('⚠️ Slow search performance detected')
-        print('Consider rebuilding vector store or optimizing index')
-    else:
-        print('✅ Search performance is acceptable')
-        
-except Exception as e:
-    print('❌ Vector store performance test failed:', e)
-"
-
-# Optimize vector store if needed
-python3 -c "
-from services.ai_service import AIService
-ai_service = AIService()
-# Reload and save to optimize index
-ai_service.load_vectorstore('default')
-ai_service.save_vectorstore('default')
-print('Vector store optimized')
-"
-```
-
-#### High Memory Usage
-
-```bash
-# Check container resource usage
-docker stats
-
-# Restart memory-intensive services
-docker-compose restart app ollama
-
-# Check for memory leaks
-docker-compose exec app python -c "import psutil; print(psutil.virtual_memory())"
-```
->>>>>>> 3d76dc4e
